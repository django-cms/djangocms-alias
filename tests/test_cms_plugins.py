from operator import attrgetter
from unittest import skipUnless
from urllib.parse import urlparse

from cms.api import add_plugin, create_title
from cms.toolbar.utils import get_object_edit_url
from cms.utils import get_current_site
from cms.utils.plugins import downcast_plugins
from cms.utils.urlutils import admin_reverse

from djangocms_alias.cms_plugins import Alias
from djangocms_alias.constants import SELECT2_ALIAS_URL_NAME
from djangocms_alias.forms import AliasPluginForm, AliasSelectWidget
from djangocms_alias.utils import is_versioning_enabled

from .base import BaseAliasPluginTestCase


class AliasPluginTestCase(BaseAliasPluginTestCase):
    def test_extra_plugin_items_for_regular_plugins(self):
        extra_items = Alias.get_extra_plugin_menu_items(
            self.get_request(self.page.get_absolute_url()),
            self.plugin,
        )
        self.assertEqual(len(extra_items), 1)
        extra_item = extra_items[0]
        self.assertEqual(extra_item.name, "Create Alias")
        self.assertEqual(extra_item.action, "modal")
        parsed_url = urlparse(extra_item.url)
        self.assertEqual(parsed_url.path, self.get_create_alias_endpoint())
        self.assertIn(f"plugin={self.plugin.pk}", parsed_url.query)

    def test_extra_plugin_items_for_alias_plugins(self):
        alias = self._create_alias()

        placeholder = self.placeholder
        page_content = None
        if is_versioning_enabled():
            # Can only edit page/content that is in DRAFT
            page_content = create_title(
                self.language, "Draft Page", self.page, created_by=self.superuser
            )
            placeholder = page_content.get_placeholders().get(slot="content")

        alias_plugin = alias.get_content(self.language).populate(
            replaced_placeholder=placeholder,
        )
        extra_items = Alias.get_extra_plugin_menu_items(
            self.get_page_request(
                page=self.page, obj=page_content, user=self.superuser
            ),
            alias_plugin,
        )

        self.assertEqual(len(extra_items), 2)
        first, second = extra_items
<<<<<<< HEAD
        self.assertEqual(first.name, 'Edit Alias')
        self.assertEqual(first.url, get_object_edit_url(alias.get_content()))
        self.assertEqual(first.action, '')
=======
        self.assertEqual(first.name, "Edit Alias")
        self.assertEqual(first.url, alias.get_absolute_url())
        self.assertEqual(first.action, "sideframe")
>>>>>>> 24178efb

        self.assertEqual(second.name, "Detach Alias")
        self.assertEqual(second.action, "modal")
        self.assertEqual(
            second.url,
            self.get_detach_alias_plugin_endpoint(alias_plugin.pk),
        )

    def test_extra_plugin_items_for_placeholder(self):
        extra_items = Alias.get_extra_placeholder_menu_items(
            self.get_page_request(page=self.page, user=self.superuser),
            self.placeholder,
        )
        self.assertEqual(len(extra_items), 1)
        extra_item = extra_items[0]
        self.assertEqual(extra_item.name, "Create Alias")
        self.assertEqual(extra_item.action, "modal")
        parsed_url = urlparse(extra_item.url)
        self.assertEqual(parsed_url.path, self.get_create_alias_endpoint())
        self.assertIn(
            f"placeholder={self.placeholder.pk}",
            parsed_url.query,
        )

    @skipUnless(is_versioning_enabled(), "Test only relevant for versioning")
    def test_extra_plugin_items_with_versioning_checks(self):
        alias = self._create_alias()
        alias_plugin = alias.get_content(self.language).populate(
            replaced_placeholder=self.placeholder,
        )
        try:
            _obj = self.page.get_title_obj()
        except AttributeError:
            _obj = self.page.get_content_obj()
        extra_items = Alias.get_extra_plugin_menu_items(
            self.get_page_request(page=self.page, obj=_obj, user=self.superuser),
            alias_plugin,
        )

        self.assertEqual(len(extra_items), 1)
        first = extra_items[0]
        # We cannot detach alias on undraft page
<<<<<<< HEAD
        self.assertEqual(first.name, 'Edit Alias')
        self.assertEqual(first.url, get_object_edit_url(alias.get_content()))
=======
        self.assertEqual(first.name, "Edit Alias")
        self.assertEqual(first.url, alias.get_absolute_url())
>>>>>>> 24178efb

    def test_rendering_plugin_on_page(self):
        alias = self._create_alias(published=True)
        add_plugin(
            alias.get_placeholder(self.language),
            "TextPlugin",
            language=self.language,
            body="Content Alias 1234",
        )
        add_plugin(
            alias.get_placeholder(self.language),
            Alias,
            language=self.language,
            alias=alias,
        )
        add_plugin(
            self.placeholder,
            Alias,
            language=self.language,
            alias=alias,
        )

        with self.login_user_context(self.superuser):
            response = self.client.get(self.page.get_absolute_url(self.language))

        self.assertContains(response, "Content Alias 1234")

    def test_detach_alias(self):
        alias = self._create_alias()
        alias_placeholder = alias.get_placeholder(self.language)
        add_plugin(
            alias_placeholder,
            "TextPlugin",
            language=self.language,
            body="test 1",
        )
        add_plugin(
            alias_placeholder,
            "TextPlugin",
            language=self.language,
            body="test 2",
        )
        plugins = self.placeholder.get_plugins()
        self.assertEqual(plugins.count(), 1)
        alias_plugin = add_plugin(
            self.placeholder,
            Alias,
            language=self.language,
            alias=alias,
        )
        add_plugin(
            alias_placeholder,
            "TextPlugin",
            language=self.language,
            body="test 3",
        )

        self.assertEqual(plugins.count(), 2)
        Alias.detach_alias_plugin(alias_plugin, self.language)
        self.assertEqual(plugins.count(), 4)

    def test_detach_alias_correct_position(self):
        alias = self._create_alias([])
        alias_placeholder = alias.get_placeholder(self.language)
        add_plugin(
            alias_placeholder,
            "TextPlugin",
            language=self.language,
            body="test 1",
        )
        add_plugin(
            alias_placeholder,
            "TextPlugin",
            language=self.language,
            body="test 2",
        )
        plugins = self.placeholder.get_plugins()
        self.assertEqual(plugins.count(), 1)
        alias_plugin = add_plugin(
            self.placeholder,
            Alias,
            language=self.language,
            alias=alias,
        )
        add_plugin(
            self.placeholder,
            "TextPlugin",
            language=self.language,
            body="test 3",
        )
        self.assertEqual(plugins.count(), 3)
        Alias.detach_alias_plugin(alias_plugin, self.language)
        self.assertEqual(plugins.count(), 4)

        ordered_plugins = sorted(
            downcast_plugins(plugins),
            key=attrgetter("position"),
        )
        self.assertEqual(
            [str(plugin) for plugin in ordered_plugins],
            ["test", "test 1", "test 2", "test 3"],
        )

    def test_create_alias_with_default_render_template(self):
        alias = self._create_alias()
        add_plugin(
            self.placeholder,
            Alias,
            language=self.language,
            alias=alias,
        )
        self.assertEqual(alias.cms_plugins.first().template, "default")

    def test_create_alias_with_custom_render_template(self):
        alias_template = "custom_alias_template"
        alias = self._create_alias()
        add_plugin(
            self.placeholder,
            Alias,
            language=self.language,
            alias=alias,
            template=alias_template,
        )
        self.assertEqual(alias.cms_plugins.first().template, alias_template)

    def test_create_alias_plugin_form_initial_category(self):
        alias = self._create_alias(
            self.placeholder.get_plugins(),
        )
        alias_plugin = add_plugin(
            self.placeholder,
            Alias,
            language=self.language,
            alias=alias,
        )
        form = AliasPluginForm(instance=alias_plugin)
        self.assertEqual(form.fields["category"].initial, alias.category)

    def test_create_alias_plugin_form_empty_category(self):
        form = AliasPluginForm()
        self.assertEqual(form.fields["category"].initial, None)

    def test_alias_widget_attrs_include_select2_view_url(self):
        widget = AliasSelectWidget()
        attrs = widget.build_attrs({})
        self.assertIn("data-select2-url", attrs)
        self.assertEqual(
            attrs["data-select2-url"],
            admin_reverse(SELECT2_ALIAS_URL_NAME),
        )

    def test_create_alias_from_plugin_list(self):
        plugins = self.placeholder.get_plugins()
        alias = self._create_alias(plugins)
        self.assertEqual(
            plugins[0].plugin_type,
            alias.get_placeholder(self.language).get_plugins()[0].plugin_type,
        )
        self.assertEqual(
            plugins[0].get_bound_plugin().body,
            alias.get_placeholder(self.language)
            .get_plugins()[0]
            .get_bound_plugin()
            .body,
        )

    def test_replace_plugin_with_alias(self):
        alias = self._create_alias([self.plugin])
        alias_content = alias.get_content(self.language)
        alias_plugin = alias_content.populate(
            replaced_plugin=self.plugin,
        )
        plugins = self.placeholder.get_plugins()
        self.assertNotIn(
            self.plugin,
            plugins,
        )
        self.assertEqual(plugins[0].get_bound_plugin(), alias_plugin)
        self.assertEqual(
            alias_content.placeholder.get_plugins()[0].get_bound_plugin().body, "test"
        )  # noqa: E501

    def test_replace_plugin_with_alias_correct_position(self):
        second_plugin = add_plugin(
            self.placeholder,
            "TextPlugin",
            language=self.language,
            body="test 2",
        )
        add_plugin(
            self.placeholder,
            "TextPlugin",
            language=self.language,
            body="test 3",
        )
        alias = self._create_alias()
        alias_plugin = alias.get_content(self.language).populate(
            replaced_plugin=second_plugin
        )
        plugins = self.placeholder.get_plugins()
        self.assertNotIn(
            self.plugin,
            plugins,
        )
        self.assertEqual(plugins[1].get_bound_plugin(), alias_plugin)

        ordered_plugins = sorted(
            downcast_plugins(plugins),
            key=attrgetter("position"),
        )

        self.assertEqual(
            [plugin.plugin_type for plugin in ordered_plugins],
            ["TextPlugin", "Alias", "TextPlugin"],
        )

    def test_replace_placeholder_content_with_alias(self):
        add_plugin(
            self.placeholder,
            "TextPlugin",
            language=self.language,
            body="test 2",
        )
        alias = self._create_alias()
        alias_content = alias.get_content(self.language)
        alias_content.populate(replaced_placeholder=self.placeholder)
        plugins = self.placeholder.get_plugins()

        self.assertEqual(plugins.count(), 1)
        self.assertEqual(alias_content.placeholder.get_plugins().count(), 2)
        self.assertEqual(
            alias_content.placeholder.get_plugins()[1].get_bound_plugin().body,
            "test 2",
        )

    def test_create_alias_plugin_form_initial_site(self):
        """
        By default the initial values should be set
        for the current site preselected and with no
        category set.
        """
        current_site = get_current_site()

        # Initially load the empty add form
        form = AliasPluginForm(data={})

        self.assertEqual(form.fields["site"].initial, current_site)
        self.assertEqual(form.fields["category"].initial, None)

    def test_change_alias_plugin_form_initial_site(self):
        """
        By default, the initial values should be set
        that are taken from the alias object currently selected
        """
        current_site = get_current_site()
        alias = self._create_alias(
            self.placeholder.get_plugins(),
        )
        alias_plugin = add_plugin(
            self.placeholder,
            Alias,
            language=self.language,
            alias=alias,
        )
        form = AliasPluginForm(instance=alias_plugin)

        self.assertNotEqual(form.fields["site"].initial, alias.site)
        self.assertEqual(form.fields["site"].initial, current_site)
        self.assertEqual(form.fields["category"].initial, alias.category)
        self.assertNotEqual(form.fields["category"].initial, None)<|MERGE_RESOLUTION|>--- conflicted
+++ resolved
@@ -54,15 +54,9 @@
 
         self.assertEqual(len(extra_items), 2)
         first, second = extra_items
-<<<<<<< HEAD
         self.assertEqual(first.name, 'Edit Alias')
         self.assertEqual(first.url, get_object_edit_url(alias.get_content()))
         self.assertEqual(first.action, '')
-=======
-        self.assertEqual(first.name, "Edit Alias")
-        self.assertEqual(first.url, alias.get_absolute_url())
-        self.assertEqual(first.action, "sideframe")
->>>>>>> 24178efb
 
         self.assertEqual(second.name, "Detach Alias")
         self.assertEqual(second.action, "modal")
@@ -105,13 +99,8 @@
         self.assertEqual(len(extra_items), 1)
         first = extra_items[0]
         # We cannot detach alias on undraft page
-<<<<<<< HEAD
         self.assertEqual(first.name, 'Edit Alias')
         self.assertEqual(first.url, get_object_edit_url(alias.get_content()))
-=======
-        self.assertEqual(first.name, "Edit Alias")
-        self.assertEqual(first.url, alias.get_absolute_url())
->>>>>>> 24178efb
 
     def test_rendering_plugin_on_page(self):
         alias = self._create_alias(published=True)
