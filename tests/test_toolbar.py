--- conflicted
+++ resolved
@@ -7,11 +7,7 @@
 import cms.toolbar.utils
 
 from djangocms_alias.cms_toolbars import ALIAS_MENU_IDENTIFIER
-<<<<<<< HEAD
-from djangocms_alias.compat import CMS_36
-=======
 from djangocms_alias.compat import get_object_structure_url
->>>>>>> b9e54aba
 
 from .base import BaseAliasPluginTestCase
 
@@ -24,25 +20,9 @@
 
         self.assertNotContains(response, '<span>Aliases')
 
-<<<<<<< HEAD
-        if CMS_36:
-            page_structure_url = self.get_obj_structure_url(
-                self.page.get_absolute_url(),
-            )
-        else:
-            page_content = self.get_page_title_obj(self.page)
-            page_edit_on_url = cms.toolbar.utils.get_object_edit_url(page_content)
-
-        with self.login_user_context(self.superuser):
-            if CMS_36:
-                response = self.client.get(page_structure_url)
-            else:
-                response = self.client.get(page_edit_on_url)
-=======
         page_url = get_object_structure_url(self.page)
         with self.login_user_context(self.superuser):
             response = self.client.get(page_url)
->>>>>>> b9e54aba
 
         self.assertContains(response, '<span>Aliases')
 
