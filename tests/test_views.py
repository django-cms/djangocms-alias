--- conflicted
+++ resolved
@@ -893,14 +893,10 @@
         )
         self.assertRegex(
             str(response.content),
-<<<<<<< HEAD
             r'href="{}"[\w+]?>{}<\/a>'.format(
                 re.escape(get_object_preview_url(root_alias.get_content())),
                 str(alias),
             ),
-=======
-            rf'href="{re.escape(root_alias.get_absolute_url())}"[\w+]?>{str(alias)}<\/a>',
->>>>>>> 84df2ef1
         )
         self.assertRegex(
             str(response.content),
@@ -1534,13 +1530,9 @@
                 if is_versioning_enabled():
                     # we need to call get_absolute_url on the AliasContent object when versioning is enabled,
                     # otherwise we are taken to the version list url
-<<<<<<< HEAD
                     detail_response = self.client.get(
                         get_object_edit_url(alias.get_content(language="en"))
                     )
-=======
-                    detail_response = self.client.get(alias.get_content(language="en").get_absolute_url())
->>>>>>> 84df2ef1
                 else:
                     detail_response = self.client.get(alias.get_absolute_url())
                 list_response = self.client.get(
@@ -1558,13 +1550,9 @@
                 if is_versioning_enabled():
                     # we need to call get_absolute_url on the AliasContent object when versioning is enabled,
                     # otherwise we are taken to the version list url
-<<<<<<< HEAD
                     detail_response = self.client.get(
                         get_object_edit_url(alias_content_de)
                     )
-=======
-                    detail_response = self.client.get(alias_content_de.get_absolute_url())
->>>>>>> 84df2ef1
                 else:
                     detail_response = self.client.get(
                         get_object_edit_url(alias.get_content())
@@ -1584,13 +1572,9 @@
                 if is_versioning_enabled():
                     # we need to call get_absolute_url on the AliasContent object when versioning is enabled,
                     # otherwise we are taken to the version list url
-<<<<<<< HEAD
                     detail_response = self.client.get(
                         get_object_edit_url(alias_content_fr)
                     )
-=======
-                    detail_response = self.client.get(alias_content_fr.get_absolute_url())
->>>>>>> 84df2ef1
                 else:
                     detail_response = self.client.get(
                         get_object_edit_url(alias.get_content())
