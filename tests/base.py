from django.contrib.auth.models import Permission
from django.http import QueryDict
from django.test.client import RequestFactory
from django.urls import resolve

import cms.toolbar.utils
import cms.utils.conf
from cms.api import add_plugin, create_page
from cms.middleware.toolbar import ToolbarMiddleware
from cms.test_utils.testcases import CMSTestCase
<<<<<<< HEAD
import cms.toolbar.utils
import cms.utils.conf

from djangocms_alias.compat import get_page_placeholders, CMS_36
=======

from djangocms_alias.compat import (
    get_object_edit_url,
    get_object_preview_url,
    get_object_structure_url,
    get_page_placeholders,
)
>>>>>>> b9e54aba
from djangocms_alias.constants import (
    CATEGORY_LIST_URL_NAME,
    CREATE_ALIAS_URL_NAME,
    DETACH_ALIAS_PLUGIN_URL_NAME,
    DETAIL_ALIAS_URL_NAME,
    LIST_ALIASES_URL_NAME,
)
from djangocms_alias.models import Alias as AliasModel, AliasContent, Category
from djangocms_alias.utils import alias_plugin_reverse


class BaseAliasPluginTestCase(CMSTestCase):

    @property
    def CREATE_ALIAS_ENDPOINT(self):
        return alias_plugin_reverse(CREATE_ALIAS_URL_NAME)

    @property
    def CATEGORY_LIST_ENDPOINT(self):
        return alias_plugin_reverse(CATEGORY_LIST_URL_NAME)

    def DETACH_ALIAS_PLUGIN_ENDPOINT(self, plugin_pk):
        return alias_plugin_reverse(
            DETACH_ALIAS_PLUGIN_URL_NAME,
            args=[plugin_pk],
        )

    def DETAIL_ALIAS_ENDPOINT(self, alias_pk):
        return alias_plugin_reverse(
            DETAIL_ALIAS_URL_NAME,
            args=[alias_pk],
        )

    def LIST_ALIASES_ENDPOINT(self, category_pk):
        return alias_plugin_reverse(
            LIST_ALIASES_URL_NAME,
            args=[category_pk],
        )

    def setUp(self):
        self.language = 'en'
<<<<<<< HEAD

        page = {
            'title': 'test',
            'template': 'page.html',
            'language': self.language,
            'in_navigation': True,
        }

        if CMS_36:
            page.update({'published': True})

        self.page = create_page(**page)

        self.category = Category.objects.create(
            name='test category',
        )

=======
        self.page = create_page(
            title='test',
            template='page.html',
            language=self.language,
            in_navigation=True,
        )
>>>>>>> b9e54aba
        self.placeholder = get_page_placeholders(self.page, self.language).get(
            slot='content',
        )
        self.plugin = add_plugin(
            self.placeholder,
            'TextPlugin',
            language=self.language,
            body='test',
        )
        self.superuser = self.get_superuser()
        self.category = Category.objects.create(name='test category')

    def _create_alias(self, plugins=None, name='test alias', category=None, position=0, language=None):
        if language is None:
            language = self.language
        if category is None:
            category = self.category
        if plugins is None:
            plugins = []
        alias = AliasModel.objects.create(
            category=category,
            position=position,
        )
        alias_content = AliasContent.objects.create(
            alias=alias,
            name=name,
            language=language,
        )
        if plugins:
            alias_content.populate(plugins=plugins)
        return alias

    def get_alias_request(self, alias, *args, **kwargs):
        request = self._get_instance_request(alias, *args, **kwargs)
        request.current_page = None
        request = self._process_request_by_toolbar_middleware(request, obj=alias)
        return request

    def get_page_request(self, page, obj=None, *args, **kwargs):
        request = self._get_instance_request(page, *args, **kwargs)
        request.current_page = page
        request = self._process_request_by_toolbar_middleware(request, obj)
        return request

    def _get_instance_request(self, instance, user, path=None, edit=False,
                              preview=False, structure=False, lang_code='en',
                              disable=False):
        if not path:
<<<<<<< HEAD
            path = instance.get_absolute_url()

        if edit:
            if CMS_36:
                path += '?%s' % cms.utils.conf.get_cms_setting('CMS_TOOLBAR_URL__EDIT_ON')
            else:
                page_content = self.get_page_title_obj(self.page)
                path = cms.toolbar.utils.get_object_edit_url(page_content)

        if structure:
            path += '?%s' % cms.utils.conf.get_cms_setting('CMS_TOOLBAR_URL__BUILD')

        if preview:
            path += '?preview'
=======
            if edit:
                path = get_object_edit_url(instance)
            elif preview:
                path = get_object_preview_url(instance)
            elif structure:
                path = get_object_structure_url(instance)
            else:
                path = instance.get_absolute_url()
>>>>>>> b9e54aba

        request = RequestFactory().get(path)
        request.session = {}
        request.user = user
        request.LANGUAGE_CODE = lang_code
        request.GET = QueryDict('', mutable=True)
        if edit:
            request.GET['edit'] = None
        else:
            request.GET['edit_off'] = None
        if disable:
            request.GET[cms.utils.conf.get_cms_setting('CMS_TOOLBAR_URL__DISABLE')] = None

        return request

    def _process_request_by_toolbar_middleware(self, request, obj=None):
        midleware = ToolbarMiddleware()
        midleware.process_request(request)
        if hasattr(request, 'toolbar'):
            if obj:
                request.toolbar.set_object(obj)
            request.toolbar.populate()
            request.resolver_match = resolve(request.path)
            request.toolbar.post_template_populate()
        return request

    def _add_default_permissions(self, user):
        # Text plugin permissions
        user.user_permissions.add(Permission.objects.get(codename='add_text'))
        user.user_permissions.add(Permission.objects.get(codename='delete_text'))
        user.user_permissions.add(Permission.objects.get(codename='change_text'))
        # Page permissions
        user.user_permissions.add(Permission.objects.get(codename='publish_page'))
        user.user_permissions.add(Permission.objects.get(codename='add_page'))
        user.user_permissions.add(Permission.objects.get(codename='change_page'))
        user.user_permissions.add(Permission.objects.get(codename='delete_page'))<|MERGE_RESOLUTION|>--- conflicted
+++ resolved
@@ -8,12 +8,6 @@
 from cms.api import add_plugin, create_page
 from cms.middleware.toolbar import ToolbarMiddleware
 from cms.test_utils.testcases import CMSTestCase
-<<<<<<< HEAD
-import cms.toolbar.utils
-import cms.utils.conf
-
-from djangocms_alias.compat import get_page_placeholders, CMS_36
-=======
 
 from djangocms_alias.compat import (
     get_object_edit_url,
@@ -21,7 +15,6 @@
     get_object_structure_url,
     get_page_placeholders,
 )
->>>>>>> b9e54aba
 from djangocms_alias.constants import (
     CATEGORY_LIST_URL_NAME,
     CREATE_ALIAS_URL_NAME,
@@ -63,32 +56,12 @@
 
     def setUp(self):
         self.language = 'en'
-<<<<<<< HEAD
-
-        page = {
-            'title': 'test',
-            'template': 'page.html',
-            'language': self.language,
-            'in_navigation': True,
-        }
-
-        if CMS_36:
-            page.update({'published': True})
-
-        self.page = create_page(**page)
-
-        self.category = Category.objects.create(
-            name='test category',
-        )
-
-=======
         self.page = create_page(
             title='test',
             template='page.html',
             language=self.language,
             in_navigation=True,
         )
->>>>>>> b9e54aba
         self.placeholder = get_page_placeholders(self.page, self.language).get(
             slot='content',
         )
@@ -137,22 +110,6 @@
                               preview=False, structure=False, lang_code='en',
                               disable=False):
         if not path:
-<<<<<<< HEAD
-            path = instance.get_absolute_url()
-
-        if edit:
-            if CMS_36:
-                path += '?%s' % cms.utils.conf.get_cms_setting('CMS_TOOLBAR_URL__EDIT_ON')
-            else:
-                page_content = self.get_page_title_obj(self.page)
-                path = cms.toolbar.utils.get_object_edit_url(page_content)
-
-        if structure:
-            path += '?%s' % cms.utils.conf.get_cms_setting('CMS_TOOLBAR_URL__BUILD')
-
-        if preview:
-            path += '?preview'
-=======
             if edit:
                 path = get_object_edit_url(instance)
             elif preview:
@@ -161,7 +118,6 @@
                 path = get_object_structure_url(instance)
             else:
                 path = instance.get_absolute_url()
->>>>>>> b9e54aba
 
         request = RequestFactory().get(path)
         request.session = {}
