from unittest import skipUnless

from django.contrib import admin
from django.contrib.sites.models import Site

from cms.utils import get_current_site

from djangocms_alias.constants import (
    SITE_FILTER_NO_SITE_VALUE,
    SITE_FILTER_URL_PARAM,
    UNPUBLISHED_FILTER_URL_PARAM,
)
from djangocms_alias.filters import CategoryFilter
from djangocms_alias.models import Alias as AliasModel, AliasContent, Category
from djangocms_alias.utils import is_versioning_enabled

from .base import BaseAliasPluginTestCase


class LanguageFiltersTestCase(BaseAliasPluginTestCase):

    def xxtest_language_filter(self):
        """
        When rendering aliascontent manager language filter changing the language
        should filter the results.
        """
        category = Category.objects.create(name='Language Filter Category')
        alias = AliasModel.objects.create(
            category=category,
            position=0,
        )
        expected_en_content = AliasContent.objects.create(
            alias=alias,
            name="EN Alias Content",
            language="en",
        )
        expected_de_content = AliasContent.objects.create(
            alias=alias,
            name="DE Alias Content",
            language="de",
        )
        # If versioning is enabled be sure to create a version
        if is_versioning_enabled():
            from djangocms_versioning.models import Version

            Version.objects.create(content=expected_en_content, created_by=self.superuser)
            Version.objects.create(content=expected_de_content, created_by=self.superuser)

        base_url = self.get_admin_url(AliasModel, "changelist")

        with self.login_user_context(self.superuser):
            # en is the default language configured for the site
            response_default = self.client.get(base_url)
            # en should have a result
            response_en = self.client.get(base_url + "?language=en")
            # de should have a result
            response_de = self.client.get(base_url + "?language=de")
            # fr should have no result and be empty because nothing was created
            response_fr = self.client.get(base_url + "?language=fr")

        self.assertEqual(
            set(response_default.context["cl"].queryset),
            {expected_en_content}
        )
        self.assertEqual(
            set(response_en.context["cl"].queryset),
            {expected_en_content}
        )
        self.assertEqual(
            set(response_de.context["cl"].queryset),
            {expected_de_content}
        )
        self.assertEqual(
            set(response_fr.context["cl"].queryset),
            set()
        )


class SiteFiltersTestCase(BaseAliasPluginTestCase):

    def test_site_filter(self):
        """
        When rendering aliascontent manager site filter changing the site
        should filter the results.
        """
        current_site = get_current_site()
        another_site = Site.objects.create(
            name="Other site",
            domain="othersite.here"
        )
        empty_site = Site.objects.create(
            name="Empty site",
            domain="emptysite.here"
        )
        category = Category.objects.create(name='Site Filter Category')
        current_site_alias = AliasModel.objects.create(
            category=category,
            site=current_site,
        )
        current_site_alias_content = AliasContent.objects.create(
            alias=current_site_alias,
            name="Current Site Alias Content",
            language="en",
        )
        another_site_alias = AliasModel.objects.create(
            category=category,
            site=another_site,
        )
        another_site_alias_content = AliasContent.objects.create(
            alias=another_site_alias,
            name="Another Site Alias Content",
            language="en",
        )
        no_site_alias = AliasModel.objects.create(
            category=category,
        )
        no_site_alias_content = AliasContent.objects.create(
            alias=no_site_alias,
            name="No Site Alias Content",
            language="en",
        )

        # If versioning is enabled be sure to create a version
        if is_versioning_enabled():
            from djangocms_versioning.models import Version

            Version.objects.create(content=current_site_alias_content, created_by=self.superuser)
            Version.objects.create(content=another_site_alias_content, created_by=self.superuser)
            Version.objects.create(content=no_site_alias_content, created_by=self.superuser)

        base_url = self.get_admin_url(AliasModel, "changelist")

        with self.login_user_context(self.superuser):
            # en is the default language configured for the site
            response_default = self.client.get(base_url)
            # filter by aliases with the current site
            response_current_site = self.client.get(f"{base_url}?{SITE_FILTER_URL_PARAM}={current_site.pk}")
            # filter by aliases with a different site set
            response_other_site = self.client.get(f"{base_url}?{SITE_FILTER_URL_PARAM}={another_site.pk}")
            # filter by aliases with an empty site set
            response_empty_site = self.client.get(f"{base_url}?{SITE_FILTER_URL_PARAM}={empty_site.pk}")
            # filter by aliases with no site set
            response_no_site = self.client.get(f"{base_url}?{SITE_FILTER_URL_PARAM}={SITE_FILTER_NO_SITE_VALUE}")

        # By default, all alias are shown
        self.assertEqual(
            set(response_default.context["cl"].queryset),
<<<<<<< HEAD
            set([
                current_site_alias,
                another_site_alias,
                no_site_alias,
            ])
=======
            {
                current_site_alias_content,
                another_site_alias_content,
                no_site_alias_content,
            }
>>>>>>> 08ec77b9
        )
        # Only alias attached to the current site are shown when filtered by the current site
        self.assertEqual(
            set(response_current_site.context["cl"].queryset),
<<<<<<< HEAD
            set([current_site_alias])
=======
            {current_site_alias_content}
>>>>>>> 08ec77b9
        )
        # Only alias attached to the current site are shown when filtered by another site
        self.assertEqual(
            set(response_other_site.context["cl"].queryset),
<<<<<<< HEAD
            set([another_site_alias])
=======
            {another_site_alias_content}
>>>>>>> 08ec77b9
        )
        # Only alias attached to the current site are shown when filtered by no site
        self.assertEqual(
            set(response_no_site.context["cl"].queryset),
<<<<<<< HEAD
            set([no_site_alias])
=======
            {no_site_alias_content}
>>>>>>> 08ec77b9
        )
        # No are shown when filtered by an empty site
        self.assertEqual(
            set(response_empty_site.context["cl"].queryset),
            set()
        )


@skipUnless(is_versioning_enabled(), 'Test only relevant for versioning')
class UnpublishedFiltersTestCase(BaseAliasPluginTestCase):

    def xxtest_unpublished_filter(self):
        """
        When rendering alias change list unpublished filter changing the show/hide unpublished version option
        should filter the results.
        """
        from djangocms_versioning.constants import UNPUBLISHED
        from djangocms_versioning.models import Version

        category = Category.objects.create(name='Alias Filter Category')
        alias = AliasModel.objects.create(
            category=category,
            position=0
        )
        unpublished_alias = AliasModel.objects.create(
            category=category,
            position=0)
        expected_en_content = AliasContent.objects.create(
            alias=alias,
            name="EN Alias Content",
            language="en"
        )
        Version.objects.create(content=expected_en_content, created_by=self.superuser)
        expected_unpublished = AliasContent.objects.create(
            alias=unpublished_alias,
            name="EN Alias Content unpublished",
            language="en",
        )
        Version.objects.create(content=expected_unpublished, created_by=self.superuser, state=UNPUBLISHED)
        base_url = self.get_admin_url(AliasModel, "changelist")

        with self.login_user_context(self.get_superuser()):
            # en is the default language configured for the site
            response_default = self.client.get(base_url)
            # filter by unpublished hide
            qs_default = response_default.context["cl"].queryset
            response_unpublished = self.client.get(f"{base_url}?{UNPUBLISHED_FILTER_URL_PARAM}=1")
            qs_unpublished = response_unpublished.context["cl"].queryset
            # filter by unpublished show

        # show all alias contents  excluding unpublished versions
        self.assertEqual(set(qs_default), {expected_en_content})
        # show all aliase contents including unpublished versions
        self.assertEqual(set(qs_unpublished), {expected_unpublished})


class CatergoryFiltersTestCase(BaseAliasPluginTestCase):

    @skipUnless(not is_versioning_enabled(), 'Test only relevant when no versioning')
    def test_category_filter_no_verisoning(self):
        """
        When rendering aliascontent manager category filter, changing the category
        should filter the results.
        """
        category_one = Category.objects.create(name='one')
        alias_one = AliasModel.objects.create(
            category=category_one,
            position=0,
        )
        expected_category_one_content = AliasContent.objects.create(
            alias=alias_one,
            name="EN Alias Content one",
            language="en",
        )
        category_two = Category.objects.create(name='two')
        alias_two = AliasModel.objects.create(
            category=category_two,
            position=1,
        )
        expected_category_two_content = AliasContent.objects.create(
            alias=alias_two,
            name="EN Alias Content two",
            language="en",
        )
        base_url = self.get_admin_url(AliasContent, "changelist")

        with self.login_user_context(self.superuser):
            response_default = self.client.get(base_url)
            # category one should have a result
            category_one_filter_response = self.client.get(f"{base_url}?category={category_one.id}")
            # category two should have a result
            category_two_filter_response = self.client.get(f"{base_url}?category={category_two.id}")

        # By default all alias contents are shown
        self.assertEqual(
            set(response_default.context["cl"].queryset),
            {
                expected_category_one_content,
                expected_category_two_content,
            }
        )
        # show alias contents filter by category one
        self.assertEqual(
            set(category_one_filter_response.context["cl"].queryset),
            {expected_category_one_content}
        )
        # show alias contents filter by category two
        self.assertEqual(
            set(category_two_filter_response.context["cl"].queryset),
            {expected_category_two_content}
        )

    @skipUnless(is_versioning_enabled(), 'Test only relevant when versioning enabled')
    def test_category_filter_with_verisoning(self):
        """
        When rendering aliascontent manager category filter, changing the category
        should filter the results.
        """
        from djangocms_versioning.models import Version

        category_one = Category.objects.create(name='one')
        alias_one = AliasModel.objects.create(
            category=category_one,
            position=0,
        )
        expected_category_one_content = AliasContent.objects.create(
            alias=alias_one,
            name="EN Alias Content one",
            language="en",
        )
        Version.objects.create(content=expected_category_one_content, created_by=self.superuser)
        category_two = Category.objects.create(name='two')
        alias_two = AliasModel.objects.create(
            category=category_two,
            position=1,
        )
        expected_category_two_content = AliasContent.objects.create(
            alias=alias_two,
            name="EN Alias Content two",
            language="en",
        )
        Version.objects.create(content=expected_category_two_content, created_by=self.superuser)
        base_url = self.get_admin_url(AliasModel, "changelist")

        with self.login_user_context(self.superuser):
            response_default = self.client.get(base_url)
            # category one should have a result
            category_one_filter_response = self.client.get(f"{base_url}?category={category_one.id}")
            # categopry two should have a result
            category_two_filter_response = self.client.get(f"{base_url}?category={category_two.id}")

        # By default, all alias contents are shown
        self.assertEqual(
            set(response_default.context["cl"].queryset),
<<<<<<< HEAD
            set([
                alias_one,
                alias_two,
            ])
=======
            {
                expected_category_one_content,
                expected_category_two_content,
            }
>>>>>>> 08ec77b9
        )
        # show alias contents filter by category one
        self.assertEqual(
            set(category_one_filter_response.context["cl"].queryset),
<<<<<<< HEAD
            set([alias_one])
=======
            {expected_category_one_content}
>>>>>>> 08ec77b9
        )
        # show alias contents filter by category two
        self.assertEqual(
            set(category_two_filter_response.context["cl"].queryset),
<<<<<<< HEAD
            set([alias_two])
=======
            {expected_category_two_content}
>>>>>>> 08ec77b9
        )

    def test_category_filter_lookups_ordered_alphabetical(self):
        """
        Category filter lookup choices should be ordered in alphabetical order
        """
        category_one = Category.objects.create(name='b - category')
        alias_one = AliasModel.objects.create(
            category=category_one,
            position=0,
        )
        AliasContent.objects.create(
            alias=alias_one,
            name="EN Alias Content one",
            language="en",
        )
        category_two = Category.objects.create(name='a - category')
        alias_two = AliasModel.objects.create(
            category=category_two,
            position=1,
        )
        AliasContent.objects.create(
            alias=alias_two,
            name="EN Alias Content two",
            language="en",
        )

        version_admin = admin.site._registry[AliasModel]
        category_filter = CategoryFilter(None, {"category": ""}, AliasModel, version_admin)
        # Get the first choice in the filter lookup object
        first_lookup_value = category_filter.lookup_choices[0][1]
        # Lookup value should match the category name linked to alias content
        self.assertEqual(
            first_lookup_value, category_two.name
        )
        self.assertNotEqual(
            first_lookup_value, category_one.name
        )

    def test_category_filter_lookup_should_only_show_aliases_linked_to_content(self):
        """
        Category not linked to content should not be listed in the category filter lookups
        """
        category_one = Category.objects.create(name='b - category')
        alias_one = AliasModel.objects.create(
            category=category_one,
            position=0,
        )
        AliasContent.objects.create(
            alias=alias_one,
            name="EN Alias Content one",
            language="en",
        )
        AliasModel.objects.create(
            category=category_one,
            position=1,
        )
        # Second category w/o alias assigned
        category_two = Category.objects.create(name='a - category')

        version_admin = admin.site._registry[AliasModel]
        category_filter = CategoryFilter(None, {"category": ""}, AliasModel, version_admin)

        # Get the first choice in the filter lookup object
        first_lookup_value = category_filter.lookup_choices[0][1]
        # Lookup choices should only display the category linked to content
        self.assertEqual(len(category_filter.lookup_choices), 1)
        # Lookup value should match the category name linked to alias content
        self.assertEqual(
            first_lookup_value, category_one.name
        )
        # Category not linked to alias content should not be listed in the choices
        self.assertNotEqual(
            first_lookup_value, category_two.name
        )<|MERGE_RESOLUTION|>--- conflicted
+++ resolved
@@ -145,46 +145,26 @@
         # By default, all alias are shown
         self.assertEqual(
             set(response_default.context["cl"].queryset),
-<<<<<<< HEAD
-            set([
+            {
                 current_site_alias,
                 another_site_alias,
                 no_site_alias,
-            ])
-=======
-            {
-                current_site_alias_content,
-                another_site_alias_content,
-                no_site_alias_content,
             }
->>>>>>> 08ec77b9
         )
         # Only alias attached to the current site are shown when filtered by the current site
         self.assertEqual(
             set(response_current_site.context["cl"].queryset),
-<<<<<<< HEAD
-            set([current_site_alias])
-=======
-            {current_site_alias_content}
->>>>>>> 08ec77b9
+            {current_site_alias}
         )
         # Only alias attached to the current site are shown when filtered by another site
         self.assertEqual(
             set(response_other_site.context["cl"].queryset),
-<<<<<<< HEAD
-            set([another_site_alias])
-=======
-            {another_site_alias_content}
->>>>>>> 08ec77b9
+            {another_site_alias}
         )
         # Only alias attached to the current site are shown when filtered by no site
         self.assertEqual(
             set(response_no_site.context["cl"].queryset),
-<<<<<<< HEAD
-            set([no_site_alias])
-=======
-            {no_site_alias_content}
->>>>>>> 08ec77b9
+            {no_site_alias}
         )
         # No are shown when filtered by an empty site
         self.assertEqual(
@@ -339,35 +319,20 @@
         # By default, all alias contents are shown
         self.assertEqual(
             set(response_default.context["cl"].queryset),
-<<<<<<< HEAD
-            set([
+            {
                 alias_one,
                 alias_two,
-            ])
-=======
-            {
-                expected_category_one_content,
-                expected_category_two_content,
             }
->>>>>>> 08ec77b9
         )
         # show alias contents filter by category one
         self.assertEqual(
             set(category_one_filter_response.context["cl"].queryset),
-<<<<<<< HEAD
-            set([alias_one])
-=======
-            {expected_category_one_content}
->>>>>>> 08ec77b9
+            {alias_one}
         )
         # show alias contents filter by category two
         self.assertEqual(
             set(category_two_filter_response.context["cl"].queryset),
-<<<<<<< HEAD
-            set([alias_two])
-=======
-            {expected_category_two_content}
->>>>>>> 08ec77b9
+            {alias_two}
         )
 
     def test_category_filter_lookups_ordered_alphabetical(self):
