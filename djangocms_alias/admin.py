from django.contrib import admin
<<<<<<< HEAD
from django.contrib.contenttypes.models import ContentType
from django.template.loader import render_to_string
from django.urls import reverse
from django.utils.html import format_html_join
=======
from django.template.loader import render_to_string
>>>>>>> 3dcd101b
from django.utils.translation import gettext_lazy as _

from cms.utils.permissions import get_model_permission_codename

from parler.admin import TranslatableAdmin

from .cms_config import AliasCMSConfig
from .filters import LanguageFilter
from .forms import AliasContentForm
from .models import Alias, AliasContent, Category
from .urls import urlpatterns
from .utils import (
    emit_content_change,
    emit_content_delete,
    is_versioning_enabled,
)


__all__ = [
    'AliasAdmin',
    'CategoryAdmin',
    'AliasContentAdmin',
]

alias_content_admin_classes = [admin.ModelAdmin]
alias_content_admin_list_display = ('name', 'get_category',)
djangocms_versioning_enabled = AliasCMSConfig.djangocms_versioning_enabled

if djangocms_versioning_enabled:
    from djangocms_versioning.admin import ExtendedVersionAdminMixin
    alias_content_admin_classes.insert(0, ExtendedVersionAdminMixin)
    alias_content_admin_list_display = ('name', 'get_category',)


@admin.register(Category)
class CategoryAdmin(TranslatableAdmin):
    list_display = ['name']

    def save_model(self, request, obj, form, change):
        change = not obj._state.adding
        super().save_model(request, obj, form, change)
        if change:
            # Dont emit delete content because there is on_delete=PROTECT for
            # category FK on alias
            emit_content_change(
                AliasContent._base_manager.filter(alias__in=obj.aliases.all()),
                sender=self.model,
            )


@admin.register(Alias)
class AliasAdmin(admin.ModelAdmin):
    list_display = ['name', 'category']
    list_filter = ['site', 'category']
    fields = ('category',)
    readonly_fields = ('static_code', 'site')

    def get_urls(self):
        return urlpatterns + super().get_urls()

    def has_add_permission(self, request):
        return False

    def has_delete_permission(self, request, obj=None):
        # Alias can be deleted by users who can add aliases,
        # if that alias is not referenced anywhere.
        if obj:
            if not obj.is_in_use:
                return request.user.has_perm(
                    get_model_permission_codename(self.model, 'add'),
                )
            return request.user.is_superuser
        return False

    def get_deleted_objects(self, objs, request):
        deleted_objects, model_count, perms_needed, protected = super().get_deleted_objects(objs, request)
        # This is bad and I should feel bad.
        if 'placeholder' in perms_needed:
            perms_needed.remove('placeholder')
        return deleted_objects, model_count, perms_needed, protected

    def save_model(self, request, obj, form, change):
        super().save_model(request, obj, form, change)
        emit_content_change(
            AliasContent._base_manager.filter(alias=obj),
            sender=self.model,
        )

    def delete_model(self, request, obj):
        super().delete_model(request, obj)
        emit_content_delete(
            AliasContent._base_manager.filter(alias=obj),
            sender=self.model,
        )


@admin.register(AliasContent)
class AliasContentAdmin(*alias_content_admin_classes):
    form = AliasContentForm
<<<<<<< HEAD
    list_filter = (LanguageFilter,)
    list_display = ["name", ]

    class Media:
        css = {
            "all": ("djangocms_versioning/css/actions.css",)
        }

    def _get_references_link(self, obj, request):
        content_type_id = ContentType.objects.get(app_label="djangocms_alias", model="aliascontent").id

        url = reverse(
            "djangocms_references:references-index",
            kwargs={"content_type_id": content_type_id, "object_id": obj.id},
        )

        return render_to_string("admin/djangocms_alias/aliascontent/references.html", {"url": url})

    def get_list_display(self, request):
        # get configured list_display
        list_display = self.list_display
        # Add versioning information and action fields
        list_display += [
            self._list_actions(request)
        ]
        return list_display

    def _list_actions(self, request):
        """
        A closure that makes it possible to pass request object to
        list action button functions.
        """

        def list_actions(obj):
            """Display links to state change endpoints
            """
            return format_html_join(
                "",
                "{}",
                ((action(obj, request),) for action in self.get_list_actions()),
            )

        list_actions.short_description = _("actions")
        return list_actions

    def get_list_actions(self):
        return [self._get_references_link, ]
=======
    list_filter = (LanguageFilter, )
    list_display = alias_content_admin_list_display
    change_form_template = "admin/djangocms_alias/aliascontent/change_form.html"

    # Add Alias category in the admin manager list and order field
    def get_category(self, obj):
        return obj.alias.category

    get_category.short_description = _('category')
    get_category.admin_order_field = "alias__category"
>>>>>>> 3dcd101b

    def save_model(self, request, obj, form, change):
        super().save_model(request, obj, form, change)

        # Only emit content changes if Versioning is not installed because
        # Versioning emits it's own signals for changes
        if not is_versioning_enabled():
            emit_content_change([obj], sender=self.model)

    def delete_model(self, request, obj):
        super().delete_model(request, obj)

        # Only emit content changes if Versioning is not installed because
        # Versioning emits it's own signals for changes
        if not is_versioning_enabled():
            emit_content_delete([obj], sender=self.model)

    def get_list_actions(self):
        """
        Collect rendered actions from implemented methods and return as list
        """
        return [
            self._get_preview_link,
            self._get_manage_versions_link,
        ]

    def _get_preview_link(self, obj, request, disabled=False):
        """
        Return a user friendly button for previewing the content model
        :param obj: Instance of versioned content model
        :param request: The request to admin menu
        :param disabled: Should the link be marked disabled?
        :return: Preview icon template
        """
        preview_url = obj.get_absolute_url()
        if not preview_url:
            disabled = True

        return render_to_string(
            "djangocms_versioning/admin/icons/preview.html",
            {"url": preview_url, "disabled": disabled, "keepsideframe": False},
        )

    def change_view(self, request, object_id, form_url='', extra_context=None):
        extra_context = extra_context or {}
        # Provide additional context to the changeform
        extra_context['is_versioning_enabled'] = is_versioning_enabled()
        return super().change_view(
            request, object_id, form_url, extra_context=extra_context,
        )<|MERGE_RESOLUTION|>--- conflicted
+++ resolved
@@ -1,12 +1,8 @@
 from django.contrib import admin
-<<<<<<< HEAD
 from django.contrib.contenttypes.models import ContentType
-from django.template.loader import render_to_string
 from django.urls import reverse
 from django.utils.html import format_html_join
-=======
 from django.template.loader import render_to_string
->>>>>>> 3dcd101b
 from django.utils.translation import gettext_lazy as _
 
 from cms.utils.permissions import get_model_permission_codename
@@ -106,9 +102,13 @@
 @admin.register(AliasContent)
 class AliasContentAdmin(*alias_content_admin_classes):
     form = AliasContentForm
-<<<<<<< HEAD
-    list_filter = (LanguageFilter,)
-    list_display = ["name", ]
+    list_filter = (LanguageFilter, )
+    list_display = alias_content_admin_list_display
+    change_form_template = "admin/djangocms_alias/aliascontent/change_form.html"
+
+    # Add Alias category in the admin manager list and order field
+    def get_category(self, obj):
+        return obj.alias.category
 
     class Media:
         css = {
@@ -152,20 +152,8 @@
         list_actions.short_description = _("actions")
         return list_actions
 
-    def get_list_actions(self):
-        return [self._get_references_link, ]
-=======
-    list_filter = (LanguageFilter, )
-    list_display = alias_content_admin_list_display
-    change_form_template = "admin/djangocms_alias/aliascontent/change_form.html"
-
-    # Add Alias category in the admin manager list and order field
-    def get_category(self, obj):
-        return obj.alias.category
-
     get_category.short_description = _('category')
     get_category.admin_order_field = "alias__category"
->>>>>>> 3dcd101b
 
     def save_model(self, request, obj, form, change):
         super().save_model(request, obj, form, change)
@@ -190,6 +178,7 @@
         return [
             self._get_preview_link,
             self._get_manage_versions_link,
+            self._get_references_link,
         ]
 
     def _get_preview_link(self, obj, request, disabled=False):
