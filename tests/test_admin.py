--- conflicted
+++ resolved
@@ -9,7 +9,6 @@
 from django.utils.formats import localize
 from django.utils.timezone import localtime
 
-<<<<<<< HEAD
 from cms.api import add_plugin
 from cms.toolbar.utils import get_object_preview_url
 from cms.utils.i18n import force_language
@@ -17,8 +16,6 @@
 
 from bs4 import BeautifulSoup
 
-=======
->>>>>>> 84df2ef1
 from djangocms_alias.constants import (
     CHANGE_ALIAS_URL_NAME,
     USAGE_ALIAS_URL_NAME,
