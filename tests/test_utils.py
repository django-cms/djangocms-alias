<<<<<<< HEAD
from unittest import skipUnless

=======
from unittest import skipIf

from djangocms_alias.compat import CMS_36
>>>>>>> b9e54aba
from djangocms_alias.constants import DETAIL_ALIAS_URL_NAME
from djangocms_alias.utils import alias_plugin_reverse
from djangocms_alias.compat import CMS_36

from .base import BaseAliasPluginTestCase


class AliasPluginReverseTestCase(BaseAliasPluginTestCase):

<<<<<<< HEAD
    @skipUnless(CMS_36, "No needed to test on this DjangoCMS version")
=======
    @skipIf(not CMS_36, 'Only for CMS < 3.7')
>>>>>>> b9e54aba
    def test_detail_reverse_url_to_add_structure_mode(self):
        alias = self._create_alias([self.plugin])
        url = alias_plugin_reverse(DETAIL_ALIAS_URL_NAME, args=[alias.pk])
        self.assertIn('?structure', url)<|MERGE_RESOLUTION|>--- conflicted
+++ resolved
@@ -1,11 +1,5 @@
-<<<<<<< HEAD
-from unittest import skipUnless
-
-=======
 from unittest import skipIf
 
-from djangocms_alias.compat import CMS_36
->>>>>>> b9e54aba
 from djangocms_alias.constants import DETAIL_ALIAS_URL_NAME
 from djangocms_alias.utils import alias_plugin_reverse
 from djangocms_alias.compat import CMS_36
@@ -15,11 +9,7 @@
 
 class AliasPluginReverseTestCase(BaseAliasPluginTestCase):
 
-<<<<<<< HEAD
-    @skipUnless(CMS_36, "No needed to test on this DjangoCMS version")
-=======
     @skipIf(not CMS_36, 'Only for CMS < 3.7')
->>>>>>> b9e54aba
     def test_detail_reverse_url_to_add_structure_mode(self):
         alias = self._create_alias([self.plugin])
         url = alias_plugin_reverse(DETAIL_ALIAS_URL_NAME, args=[alias.pk])
