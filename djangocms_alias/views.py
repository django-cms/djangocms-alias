import json

from django.contrib import admin
from django.core.exceptions import PermissionDenied
from django.core.urlresolvers import reverse
<<<<<<< HEAD
from django.db import transaction
=======
from django.db.models import Q
>>>>>>> bdc5db50
from django.http import HttpResponse, HttpResponseBadRequest, JsonResponse
from django.shortcuts import get_object_or_404, render
from django.utils.translation import get_language_from_request
from django.utils.translation import ugettext_lazy as _
from django.views.decorators.http import require_POST
from django.views.generic import DetailView, ListView

from cms.toolbar.utils import get_plugin_toolbar_info, get_plugin_tree_as_json
from cms.utils.permissions import has_plugin_permission

from .cms_plugins import Alias
from .constants import DRAFT_ALIASES_SESSION_KEY
from .forms import BaseCreateAliasForm, CreateAliasForm, SetAliasPositionForm
from .models import Alias as AliasModel
from .models import AliasPlugin, Category


JAVASCRIPT_SUCCESS_RESPONSE = """
    <div><div class="messagelist">
    <div class="success"></div>
    </div></div>
"""


def detach_alias_plugin_view(request, plugin_pk):
    if not request.user.is_staff:
        raise PermissionDenied

    instance = get_object_or_404(AliasPlugin, pk=plugin_pk)

    if request.method == 'GET':
        opts = Alias.model._meta
        context = {
            'has_change_permission': True,
            'opts': opts,
            'root_path': reverse('admin:index'),
            'is_popup': True,
            'app_label': opts.app_label,
            'object_name': _('Alias'),
            'object': instance.alias,
        }
        return render(request, 'djangocms_alias/detach_alias.html', context)

    language = get_language_from_request(request, check_path=True)
    use_draft = request.session.get(DRAFT_ALIASES_SESSION_KEY)

    plugins = instance.alias.get_plugins(language, use_draft)

    can_detach = Alias.can_detach(request.user, plugins)

    if not can_detach:
        raise PermissionDenied

    copied_plugins = Alias.detach_alias_plugin(
        plugin=instance,
        language=language,
        use_draft=use_draft,
    )

    return render_replace_response(
        request,
        new_plugins=copied_plugins,
        source_plugin=instance,
    )


class AliasDetailView(DetailView):
    model = AliasModel
    context_object_name = 'alias'
    queryset = AliasModel.objects.all()
    template_name = 'djangocms_alias/alias_detail.html'

    def get_context_data(self, **kwargs):
        kwargs.update({
            'use_draft': self.request.toolbar.edit_mode_active,
        })
        return super().get_context_data(**kwargs)

    def dispatch(self, request, *args, **kwargs):
        if not request.user.is_staff:
            raise PermissionDenied
        return super().dispatch(request, *args, **kwargs)

    def get(self, request, *args, **kwargs):
        self.object = self.get_object()
        self.request.toolbar.set_object(self.object)
        context = self.get_context_data(object=self.object)
        return self.render_to_response(context)


def delete_alias_view(request, pk, *args, **kwargs):
    from djangocms_alias.admin import AliasAdmin

    response = AliasAdmin(
        model=AliasModel,
        admin_site=admin.site,
    ).delete_view(request, pk)

    if request.POST and response.status_code == 200:
        return HttpResponse(JAVASCRIPT_SUCCESS_RESPONSE)
    return response


class AliasListView(ListView):
    model = AliasModel
    context_object_name = 'aliases'
    template_name = 'djangocms_alias/alias_list.html'

    def get_queryset(self):
        return self.category.aliases.all()

    def get_context_data(self, **kwargs):
        kwargs.update({
            'use_draft': self.request.toolbar.edit_mode_active,
            'category': self.category,
        })
        return super().get_context_data(**kwargs)

    def dispatch(self, request, *args, **kwargs):
        if not request.user.is_staff:
            raise PermissionDenied
        self.category = get_object_or_404(
            Category,
            pk=self.kwargs['category_pk'],
        )
        return super().dispatch(request, *args, **kwargs)


class CategoryListView(ListView):
    model = Category
    context_object_name = 'categories'
    queryset = Category.objects.order_by('name')
    template_name = 'djangocms_alias/category_list.html'

    def dispatch(self, request, *args, **kwargs):
        if not request.user.is_staff:
            raise PermissionDenied
        return super().dispatch(request, *args, **kwargs)


def create_alias_view(request):
    if not request.user.is_staff:
        raise PermissionDenied

    form = BaseCreateAliasForm(request.GET or None)

    if form.is_valid():
        initial_data = form.cleaned_data
    else:
        initial_data = None

    if request.method == 'GET' and not form.is_valid():
        return HttpResponseBadRequest('Form received unexpected values')

    user = request.user

    create_form = CreateAliasForm(
        request.POST or None,
        initial=initial_data,
        user=user,
    )

    if not create_form.is_valid():
        opts = Alias.model._meta
        context = {
            'form': create_form,
            'has_change_permission': True,
            'opts': opts,
            'root_path': reverse('admin:index'),
            'is_popup': True,
            'app_label': opts.app_label,
            'media': (Alias().media + create_form.media),
        }
        return render(request, 'djangocms_alias/create_alias.html', context)

    plugins = create_form.get_plugins()

    if not plugins:
        return HttpResponseBadRequest(
            'Plugins are required to create an alias',
        )

    if not Alias.can_create_alias(user, plugins):
        raise PermissionDenied

    replace = create_form.cleaned_data.get('replace')

    if replace and not has_plugin_permission(user, Alias.__name__, 'add'):
        raise PermissionDenied

    alias_plugin = create_form.save()

    if replace:
        plugin = create_form.cleaned_data.get('plugin')
        placeholder = create_form.cleaned_data.get('placeholder')
        return render_replace_response(
            request,
            new_plugins=[alias_plugin],
            source_placeholder=placeholder,
            source_plugin=plugin,
        )

    return HttpResponse(JAVASCRIPT_SUCCESS_RESPONSE)


def render_replace_response(request, new_plugins, source_placeholder=None,
                            source_plugin=None):
    move_plugins, add_plugins = [], []
    for plugin in new_plugins:
        root = plugin.parent.get_bound_plugin() if plugin.parent else plugin

        plugins = [root] + list(root.get_descendants().order_by('path'))

        plugin_order = plugin.placeholder.get_plugin_tree_order(
            plugin.language,
            parent_id=plugin.parent_id,
        )
        plugin_tree = get_plugin_tree_as_json(request, plugins)
        move_data = get_plugin_toolbar_info(plugin)
        move_data['plugin_order'] = plugin_order
        move_data.update(json.loads(plugin_tree))
        move_plugins.append(json.dumps(move_data))
        add_plugins.append((
            json.dumps(get_plugin_toolbar_info(plugin)),
            plugin_tree,
        ))
    context = {
        'added_plugins': add_plugins,
        'moved_plugins': move_plugins,
        'is_popup': True,
    }
    if source_plugin is not None:
        context['replaced_plugin'] = json.dumps(
            get_plugin_toolbar_info(source_plugin),
        )
    if source_placeholder is not None:
        context['replaced_placeholder'] = json.dumps({
            'placeholder_id': source_placeholder.pk,
            'deleted': True,
        })
    return render(request, 'djangocms_alias/alias_replace.html', context)


@require_POST
def publish_alias_view(request, pk, language):
    if not request.user.is_staff:
        raise PermissionDenied

    alias = get_object_or_404(AliasModel, pk=pk)
    alias.publish(language)
    return HttpResponse(JAVASCRIPT_SUCCESS_RESPONSE)


@require_POST
def set_alias_draft_mode_view(request):
    if not request.user.is_staff:
        raise PermissionDenied

    try:
        request.session[DRAFT_ALIASES_SESSION_KEY] = bool(int(
            request.POST.get('enable'),
        ))
    except ValueError:
        return HttpResponseBadRequest('Form received unexpected values')

    return HttpResponse(JAVASCRIPT_SUCCESS_RESPONSE)


<<<<<<< HEAD
@require_POST
@transaction.atomic
def set_alias_position_view(request):
    if not request.user.is_staff:
        raise PermissionDenied

    form = SetAliasPositionForm(request.POST or None)

    if not form.is_valid():
        return JsonResponse({'errors': form.errors}, status=400)

    alias = form.save()
    return JsonResponse({'alias_id': alias.pk, 'position': alias.position})
=======
class AliasSelect2View(ListView):
    model = AliasModel

    def get(self, request, *args, **kwargs):
        self.object_list = self.get_queryset()
        context = self.get_context_data()
        return JsonResponse({
            'results': [
                {
                    'text': str(obj),
                    'id': obj.pk,
                }
                for obj in context['object_list']
            ],
            'more': context['page_obj'].has_next(),
        })

    def dispatch(self, request, *args, **kwargs):
        if not request.user.is_staff:
            raise PermissionDenied
        return super().dispatch(request, *args, **kwargs)

    def get_queryset(self):
        queryset = super().get_queryset()
        term = self.request.GET.get('term')
        category = self.request.GET.get('category')
        try:
            pk = int(self.request.GET.get('pk'))
        except (TypeError, ValueError):
            pk = None
        q = Q()
        if term:
            q |= Q(name__icontains=term)
        if category:
            q |= Q(category=category)
        if pk:
            q |= Q(pk=pk)
        return queryset.filter(q)

    def get_paginate_by(self, queryset):
        return self.request.GET.get('limit', 30)
>>>>>>> bdc5db50
<|MERGE_RESOLUTION|>--- conflicted
+++ resolved
@@ -3,11 +3,8 @@
 from django.contrib import admin
 from django.core.exceptions import PermissionDenied
 from django.core.urlresolvers import reverse
-<<<<<<< HEAD
 from django.db import transaction
-=======
 from django.db.models import Q
->>>>>>> bdc5db50
 from django.http import HttpResponse, HttpResponseBadRequest, JsonResponse
 from django.shortcuts import get_object_or_404, render
 from django.utils.translation import get_language_from_request
@@ -276,7 +273,6 @@
     return HttpResponse(JAVASCRIPT_SUCCESS_RESPONSE)
 
 
-<<<<<<< HEAD
 @require_POST
 @transaction.atomic
 def set_alias_position_view(request):
@@ -290,7 +286,8 @@
 
     alias = form.save()
     return JsonResponse({'alias_id': alias.pk, 'position': alias.position})
-=======
+
+
 class AliasSelect2View(ListView):
     model = AliasModel
 
@@ -331,5 +328,4 @@
         return queryset.filter(q)
 
     def get_paginate_by(self, queryset):
-        return self.request.GET.get('limit', 30)
->>>>>>> bdc5db50
+        return self.request.GET.get('limit', 30)