--- conflicted
+++ resolved
@@ -15,10 +15,7 @@
     'Topic :: Software Development :: Libraries :: Application Frameworks',
     'Programming Language :: Python :: 3.7',
     'Programming Language :: Python :: 3.8',
-<<<<<<< HEAD
-=======
     'Programming Language :: Python :: 3.9',
->>>>>>> 47e27ace
     'Programming Language :: Python :: 3.10',
     'Programming Language :: Python :: 3.11',
     'Framework :: Django',
@@ -26,19 +23,12 @@
     'Framework :: Django :: 3.2',
     'Framework :: Django :: 4.0',
     'Framework :: Django :: 4.1',
-<<<<<<< HEAD
-]
-
-INSTALL_REQUIREMENTS = [
-    'Django>=2.2,<5.0',
-=======
     'Framework :: Django CMS :: 4.0',
     'Framework :: Django CMS :: 4.1',
 ]
 
 INSTALL_REQUIREMENTS = [
-    'Django>=2.2',
->>>>>>> 47e27ace
+     'Django>=2.2',
     'django-parler>=1.4',
     'django-cms',
 ]
