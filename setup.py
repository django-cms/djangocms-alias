--- conflicted
+++ resolved
@@ -36,11 +36,7 @@
     author_email='info@divio.ch',
     maintainer='Django CMS Association and contributors',
     maintainer_email='info@django-cms.org',
-<<<<<<< HEAD
-    url='http://github.com/divio/djangocms-alias',
-=======
     url='https://github.com/django-cms/djangocms-alias',
->>>>>>> d1308bb2
     license='BSD',
     version=djangocms_alias.__version__,
     description=djangocms_alias.__doc__,
