from cms.utils.conf import get_cms_setting
from cms.utils.urlutils import add_url_parameters, admin_reverse

<<<<<<< HEAD
from djangocms_alias.compat import CMS_36

=======
from .compat import CMS_36
>>>>>>> b9e54aba
from .constants import DETAIL_ALIAS_URL_NAME


__all__ = [
    'alias_plugin_reverse',
]


def alias_plugin_reverse(viewname, *args, **kwargs):
    parameters = kwargs.pop('parameters', {})

<<<<<<< HEAD
    if CMS_36:
        if viewname == DETAIL_ALIAS_URL_NAME:
            parameters[get_cms_setting('CMS_TOOLBAR_URL__BUILD')] = "1"
=======
    if CMS_36 and viewname == DETAIL_ALIAS_URL_NAME:
        parameters[get_cms_setting('CMS_TOOLBAR_URL__BUILD')] = "1"
>>>>>>> b9e54aba

    reversed_url = admin_reverse(viewname, *args, **kwargs)
    return add_url_parameters(reversed_url, **parameters)<|MERGE_RESOLUTION|>--- conflicted
+++ resolved
@@ -1,12 +1,7 @@
 from cms.utils.conf import get_cms_setting
 from cms.utils.urlutils import add_url_parameters, admin_reverse
 
-<<<<<<< HEAD
-from djangocms_alias.compat import CMS_36
-
-=======
 from .compat import CMS_36
->>>>>>> b9e54aba
 from .constants import DETAIL_ALIAS_URL_NAME
 
 
@@ -18,14 +13,8 @@
 def alias_plugin_reverse(viewname, *args, **kwargs):
     parameters = kwargs.pop('parameters', {})
 
-<<<<<<< HEAD
-    if CMS_36:
-        if viewname == DETAIL_ALIAS_URL_NAME:
-            parameters[get_cms_setting('CMS_TOOLBAR_URL__BUILD')] = "1"
-=======
     if CMS_36 and viewname == DETAIL_ALIAS_URL_NAME:
         parameters[get_cms_setting('CMS_TOOLBAR_URL__BUILD')] = "1"
->>>>>>> b9e54aba
 
     reversed_url = admin_reverse(viewname, *args, **kwargs)
     return add_url_parameters(reversed_url, **parameters)