from unittest import skipUnless

from django.utils.formats import localize
from django.utils.timezone import localtime

from cms.test_utils.testcases import CMSTestCase

from djangocms_alias.models import Alias as AliasModel, AliasContent, Category
from djangocms_alias.utils import is_versioning_enabled


class FiltersTestCase(CMSTestCase):
    def setUp(self):
        self.superuser = self.get_superuser()

    def test_language_filter(self):
        category = Category.objects.create(name='Language Filter Category')
        alias = AliasModel.objects.create(
            category=category,
            position=0,
        )
        expected_en_content = AliasContent.objects.create(
            alias=alias,
            name="EN Alias Content",
            language="en",
        )
        expected_de_content = AliasContent.objects.create(
            alias=alias,
            name="DE Alias Content",
            language="de",
        )
        # If versioning is enabled be sure to create a version
        if is_versioning_enabled():
            from djangocms_versioning.models import Version

            Version.objects.create(content=expected_en_content, created_by=self.superuser)
            Version.objects.create(content=expected_de_content, created_by=self.superuser)

        base_url = self.get_admin_url(AliasContent, "changelist")

        with self.login_user_context(self.superuser):
            # en is the default language configured for the site
            response_default = self.client.get(base_url)
            qs_default = response_default.context["cl"].queryset
            # en should have a result
            response_en = self.client.get(base_url + "?language=en")
            qs_en = response_en.context["cl"].queryset
            # de should have a result
            response_de = self.client.get(base_url + "?language=de")
            qs_de = response_de.context["cl"].queryset
            # fr should have no result and be empty because nothing was created
            response_fr = self.client.get(base_url + "?language=fr")
            qs_fr = response_fr.context["cl"].queryset

        self.assertEqual(set(qs_default), set([expected_en_content]))
        self.assertEqual(set(qs_en), set([expected_en_content]))
        self.assertEqual(set(qs_de), set([expected_de_content]))
        self.assertEqual(set(qs_fr), set([]))


class AliasContentManagerTestCase(CMSTestCase):
    def setUp(self):
        self.superuser = self.get_superuser()

    @skipUnless(not is_versioning_enabled(), 'Test only relevant when no versioning')
    def test_alias_content_manager_rendering_without_versioning_actions(self):
        category = Category.objects.create(name='Language Filter Category')
        alias = AliasModel.objects.create(
            category=category,
            position=0,
        )
        expected_en_content = AliasContent.objects.create(
            alias=alias,
            name="EN Alias Content",
            language="en",
        )

        base_url = self.get_admin_url(AliasContent, "changelist")

        with self.login_user_context(self.superuser):
            # en is the default language configured for the site
            response = self.client.get(base_url)

        response_content_decoded = response.content.decode()

        # Check Column Headings
        self.assertInHTML(
            'Category',
            response_content_decoded,
        )

        # Check Alias content row values
        self.assertIn(
            category.name,
            response_content_decoded
        )
        self.assertIn(
            expected_en_content.name,
            response_content_decoded,
        )
<<<<<<< HEAD
        self.assertIn(
            expected_en_content.get_absolute_url(),
            response_content_decoded,
        )
        self.assertInHTML(
            'Actions',
            response_content_decoded,
        )
=======
>>>>>>> 9498297f

    @skipUnless(is_versioning_enabled(), 'Test only relevant for versioning')
    def test_alias_content_manager_rendering_with_versioning_actions(self):
        category = Category.objects.create(name='Language Filter Category')
        alias = AliasModel.objects.create(
            category=category,
            position=0,
        )
        expected_en_content = AliasContent.objects.create(
            alias=alias,
            name="EN Alias Content",
            language="en",
        )

        from djangocms_versioning.models import Version

        Version.objects.create(content=expected_en_content, created_by=self.superuser)

        with self.login_user_context(self.superuser):

            base_url = self.get_admin_url(AliasContent, "changelist")
            # en is the default language configured for the site
            response = self.client.get(base_url)

        response_content_decoded = response.content.decode()

        # Check Column Headings
        self.assertInHTML(
            'Category',
            response_content_decoded,
        )
        self.assertInHTML(
            'Author',
            response_content_decoded,
        )
        self.assertInHTML(
            'Modified',
            response_content_decoded,
        )
        self.assertInHTML(
            'State',
            response_content_decoded,
        )
        self.assertInHTML(
            'Actions',
            response_content_decoded,
        )

        # Check Alias content row values
        self.assertIn(
            category.name,
            response_content_decoded
        )
        self.assertIn(
            expected_en_content.name,
            response_content_decoded,
        )

        latest_alias_content_version = expected_en_content.versions.all()[0]

        self.assertInHTML(
            f'<td class="field-get_author">{latest_alias_content_version.created_by.username}</td>',  # noqa: E501
            response_content_decoded,
        )
        self.assertIn(
            latest_alias_content_version.get_state_display(),
            response_content_decoded,
        )

        self.assertIn(
            localize(localtime(latest_alias_content_version.modified)),
            response_content_decoded,
<<<<<<< HEAD
        )
        self.assertIn(
            expected_en_content.get_absolute_url(),
            response_content_decoded,
=======
>>>>>>> 9498297f
        )<|MERGE_RESOLUTION|>--- conflicted
+++ resolved
@@ -98,17 +98,6 @@
             expected_en_content.name,
             response_content_decoded,
         )
-<<<<<<< HEAD
-        self.assertIn(
-            expected_en_content.get_absolute_url(),
-            response_content_decoded,
-        )
-        self.assertInHTML(
-            'Actions',
-            response_content_decoded,
-        )
-=======
->>>>>>> 9498297f
 
     @skipUnless(is_versioning_enabled(), 'Test only relevant for versioning')
     def test_alias_content_manager_rendering_with_versioning_actions(self):
@@ -181,11 +170,8 @@
         self.assertIn(
             localize(localtime(latest_alias_content_version.modified)),
             response_content_decoded,
-<<<<<<< HEAD
         )
         self.assertIn(
             expected_en_content.get_absolute_url(),
             response_content_decoded,
-=======
->>>>>>> 9498297f
-        )+        )
