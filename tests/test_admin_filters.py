--- conflicted
+++ resolved
@@ -214,16 +214,16 @@
 
         # show all alias contents  excluding unpublished versions
         self.assertEqual(set(qs_default), set([expected_en_content]))
-<<<<<<< HEAD
-        # show all alias contents including unpublished versions
+        # show all aliase contents including unpublished versions
         self.assertEqual(set(qs_unpublished), set([expected_unpublished]))
 
 
 class CatergoryFiltersTestCase(BaseAliasPluginTestCase):
 
-    def test_category_filter(self):
-        """
-        When rendering aliascontent manager language filter changing the category
+    @skipUnless(not is_versioning_enabled(), 'Test only relevant when no versioning')
+    def test_category_filter_no_verisoning(self):
+        """
+        When rendering aliascontent manager category filter, changing the category
         should filter the results.
         """
         category_one = Category.objects.create(name='one')
@@ -233,17 +233,17 @@
         )
         expected_category_one_content = AliasContent.objects.create(
             alias=alias_one,
-            name="EN Alias Content",
+            name="EN Alias Content one",
             language="en",
         )
         category_two = Category.objects.create(name='two')
         alias_two = AliasModel.objects.create(
             category=category_two,
-            position=0,
+            position=1,
         )
         expected_category_two_content = AliasContent.objects.create(
             alias=alias_two,
-            name="EN Alias Content",
+            name="EN Alias Content two",
             language="en",
         )
         base_url = self.get_admin_url(AliasContent, "changelist")
@@ -251,11 +251,11 @@
         with self.login_user_context(self.superuser):
             response_default = self.client.get(base_url)
             # category one should have a result
-            category_one_filter_response = self.client.get(base_url + "?category=one")
-            # categopry two should have a result
-            category_two_filter_response = self.client.get(base_url + "?category=two")
-
-        # By default all alias are shown
+            category_one_filter_response = self.client.get(base_url + f"?alias__category__id__exact={category_one.id}")
+            # category two should have a result
+            category_two_filter_response = self.client.get(base_url + f"?alias__category__id__exact={category_two.id}")
+
+        # By default all alias contents are shown
         self.assertEqual(
             set(response_default.context["cl"].queryset),
             set([
@@ -273,7 +273,61 @@
             set(category_two_filter_response.context["cl"].queryset),
             set([expected_category_two_content])
         )
-=======
-        # show all aliase contents including unpublished versions
-        self.assertEqual(set(qs_unpublished), set([expected_unpublished]))
->>>>>>> 1ae71d7d
+
+    @skipUnless(is_versioning_enabled(), 'Test only relevant when versioning enabled')
+    def test_category_filter_with_verisoning(self):
+        """
+        When rendering aliascontent manager category filter, changing the category
+        should filter the results.
+        """
+        from djangocms_versioning.models import Version
+
+        category_one = Category.objects.create(name='one')
+        alias_one = AliasModel.objects.create(
+            category=category_one,
+            position=0,
+        )
+        expected_category_one_content = AliasContent.objects.create(
+            alias=alias_one,
+            name="EN Alias Content one",
+            language="en",
+        )
+        Version.objects.create(content=expected_category_one_content, created_by=self.superuser)
+        category_two = Category.objects.create(name='two')
+        alias_two = AliasModel.objects.create(
+            category=category_two,
+            position=1,
+        )
+        expected_category_two_content = AliasContent.objects.create(
+            alias=alias_two,
+            name="EN Alias Content two",
+            language="en",
+        )
+        Version.objects.create(content=expected_category_two_content, created_by=self.superuser)
+        base_url = self.get_admin_url(AliasContent, "changelist")
+
+        with self.login_user_context(self.superuser):
+            response_default = self.client.get(base_url)
+            # category one should have a result
+            category_one_filter_response = self.client.get(base_url + f"?alias__category__id__exact={category_one.id}")
+            # categopry two should have a result
+            category_two_filter_response = self.client.get(base_url + f"?alias__category__id__exact={category_two.id}")
+
+        # By default all alias contents are shown
+        self.assertEqual(
+            set(response_default.context["cl"].queryset),
+            set([
+                expected_category_one_content,
+                expected_category_two_content,
+            ])
+        )
+        # show alias contents filter by category one
+        self.assertEqual(
+            set(category_one_filter_response.context["cl"].queryset),
+            set([expected_category_one_content])
+        )
+        # show alias contents filter by category two
+        self.assertEqual(
+            set(category_two_filter_response.context["cl"].queryset),
+            set([expected_category_two_content])
+        )