--- conflicted
+++ resolved
@@ -213,14 +213,6 @@
     actions = None
     change_form_template = "admin/djangocms_alias/aliascontent/change_form.html"
 
-<<<<<<< HEAD
-    class Media:
-        css = {
-            "all": (
-                static_with_version("cms/css/cms.icons.css"),
-            )
-        }
-
     def changelist_view(self, request: HttpRequest, extra_context: dict = None) -> HttpResponse:
         """Needed for the Alias Content Admin breadcrumbs"""
         return HttpResponseRedirect(admin_reverse(
@@ -238,111 +230,5 @@
 
     def has_module_permission(self, request: HttpRequest) -> bool:
         """Hides admin class in admin site overview"""
-        return False
-=======
-    def get_queryset(self, request):
-        queryset = super().get_queryset(request)
-        # Force the category set to Lower, to be able to sort the category in ascending/descending order
-        queryset = queryset.annotate(alias_category_translations_ordered=Lower("alias__category__translations__name"))
-        return queryset
-
-    # Add Alias category in the admin manager list and order field
-    @admin.display(
-        description=_('category'),
-        ordering="alias_category_translations_ordered",
-    )
-    def get_category(self, obj):
-        return obj.alias.category
-
-    def has_add_permission(self, request, obj=None):
-        # FIXME: It is not currently possible to add an alias from the django admin changelist issue #97
-        # https://github.com/django-cms/djangocms-alias/issues/97
-        return False
-
-    def save_model(self, request, obj, form, change):
-        super().save_model(request, obj, form, change)
-
-        # Only emit content changes if Versioning is not installed because
-        # Versioning emits it's own signals for changes
-        if not is_versioning_enabled():
-            emit_content_change([obj], sender=self.model)
-
-    def delete_model(self, request, obj):
-        super().delete_model(request, obj)
-
-        # Only emit content changes if Versioning is not installed because
-        # Versioning emits it's own signals for changes
-        if not is_versioning_enabled():
-            emit_content_delete([obj], sender=self.model)
-
-    def get_list_actions(self):
-        """
-        Collect rendered actions from implemented methods and return as list
-        """
-        return [
-            self._get_preview_link,
-            self._get_edit_link,
-            self._get_manage_versions_link,
-            self._get_change_alias_settings_link,
-            self._get_rename_alias_link,
-            self._get_alias_usage_link,
-        ]
-
-    def get_list_display_links(self, request, list_display):
-        """
-        Remove the linked text when versioning is enabled, because versioning adds actions
-        """
-        if is_versioning_enabled():
-            self.list_display_links = None
-        return super().get_list_display_links(request, list_display)
-
-    def _get_rename_alias_link(self, obj, request, disabled=False):
-        url = admin_reverse('{}_{}_change'.format(
-            obj._meta.app_label, obj._meta.model_name), args=(obj.pk,)
-        )
-        return render_to_string(
-            "admin/djangocms_alias/icons/rename_alias.html",
-            {"url": url, "disabled": disabled},
-        )
-
-    def _get_alias_usage_link(self, obj, request, disabled=False):
-        url = admin_reverse(USAGE_ALIAS_URL_NAME, args=[obj.alias.pk])
-        return render_to_string(
-            "admin/djangocms_alias/icons/view_usage.html",
-            {"url": url, "disabled": disabled},
-        )
-
-    def _get_change_alias_settings_link(self, obj, request, disabled=False):
-        url = admin_reverse('{}_{}_change'.format(
-            obj._meta.app_label, obj.alias._meta.model_name), args=(obj.alias.pk,)
-        )
-        return render_to_string(
-            "admin/djangocms_alias/icons/change_alias_settings.html",
-            {"url": url, "disabled": disabled},
-        )
-
-    def _get_preview_link(self, obj, request, disabled=False):
-        """
-        Return a user friendly button for previewing the content model
-        :param obj: Instance of versioned content model
-        :param request: The request to admin menu
-        :param disabled: Should the link be marked disabled?
-        :return: Preview icon template
-        """
-        preview_url = obj.get_absolute_url()
-        if not preview_url:
-            disabled = True
-
-        return render_to_string(
-            "djangocms_versioning/admin/icons/preview.html",
-            {"url": preview_url, "disabled": disabled, "keepsideframe": False},
-        )
-
-    def change_view(self, request, object_id, form_url='', extra_context=None):
-        extra_context = extra_context or {}
-        # Provide additional context to the changeform
-        extra_context['is_versioning_enabled'] = is_versioning_enabled()
-        return super().change_view(
-            request, object_id, form_url, extra_context=extra_context,
-        )
->>>>>>> 08ec77b9
+
+        return False