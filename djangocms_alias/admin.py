from django.contrib import admin
<<<<<<< HEAD
from django.template.loader import render_to_string
from django.utils.translation import gettext_lazy as _

=======
from django.utils.translation import gettext_lazy as _
>>>>>>> 9498297f

from cms.utils.permissions import get_model_permission_codename

from parler.admin import TranslatableAdmin

from .cms_config import AliasCMSConfig
from .filters import LanguageFilter
from .forms import AliasContentForm
from .models import Alias, AliasContent, Category
from .urls import urlpatterns
from .utils import (
    emit_content_change,
    emit_content_delete,
    is_versioning_enabled,
)


__all__ = [
    'AliasAdmin',
    'CategoryAdmin',
    'AliasContentAdmin',
]

alias_content_admin_classes = [admin.ModelAdmin]
alias_content_admin_list_display = ('name', 'get_category',)
djangocms_versioning_enabled = AliasCMSConfig.djangocms_versioning_enabled

if djangocms_versioning_enabled:
    from djangocms_versioning.admin import ExtendedVersionAdminMixin
    alias_content_admin_classes.insert(0, ExtendedVersionAdminMixin)
    alias_content_admin_list_display = ('name', 'get_category',)


@admin.register(Category)
class CategoryAdmin(TranslatableAdmin):
    list_display = ['name']

    def save_model(self, request, obj, form, change):
        change = not obj._state.adding
        super().save_model(request, obj, form, change)
        if change:
            # Dont emit delete content because there is on_delete=PROTECT for
            # category FK on alias
            emit_content_change(
                AliasContent._base_manager.filter(alias__in=obj.aliases.all()),
                sender=self.model,
            )


@admin.register(Alias)
class AliasAdmin(admin.ModelAdmin):
    list_display = ['name', 'category']
    list_filter = ['site', 'category']
    fields = ('category',)
    readonly_fields = ('static_code', 'site')

    def get_urls(self):
        return urlpatterns + super().get_urls()

    def has_add_permission(self, request):
        return False

    def has_delete_permission(self, request, obj=None):
        # Alias can be deleted by users who can add aliases,
        # if that alias is not referenced anywhere.
        if obj:
            if not obj.is_in_use:
                return request.user.has_perm(
                    get_model_permission_codename(self.model, 'add'),
                )
            return request.user.is_superuser
        return False

    def get_deleted_objects(self, objs, request):
        deleted_objects, model_count, perms_needed, protected = super().get_deleted_objects(objs, request)
        # This is bad and I should feel bad.
        if 'placeholder' in perms_needed:
            perms_needed.remove('placeholder')
        return deleted_objects, model_count, perms_needed, protected

    def save_model(self, request, obj, form, change):
        super().save_model(request, obj, form, change)
        emit_content_change(
            AliasContent._base_manager.filter(alias=obj),
            sender=self.model,
        )

    def delete_model(self, request, obj):
        super().delete_model(request, obj)
        emit_content_delete(
            AliasContent._base_manager.filter(alias=obj),
            sender=self.model,
        )


@admin.register(AliasContent)
class AliasContentAdmin(*alias_content_admin_classes):
    form = AliasContentForm
<<<<<<< HEAD
    list_filter = (LanguageFilter, )
=======
    list_filter = (LanguageFilter,)
>>>>>>> 9498297f
    list_display = alias_content_admin_list_display
    change_form_template = "admin/djangocms_alias/aliascontent/change_form.html"

    # Add Alias category in the admin manager list and order field
    def get_category(self, obj):
        return obj.alias.category

    get_category.short_description = _('category')
    get_category.admin_order_field = "alias__category"


    def save_model(self, request, obj, form, change):
        super().save_model(request, obj, form, change)

        # Only emit content changes if Versioning is not installed because
        # Versioning emits it's own signals for changes
        if not is_versioning_enabled():
            emit_content_change([obj], sender=self.model)

    def delete_model(self, request, obj):
        super().delete_model(request, obj)

        # Only emit content changes if Versioning is not installed because
        # Versioning emits it's own signals for changes
        if not is_versioning_enabled():
            emit_content_delete([obj], sender=self.model)

    def get_list_actions(self):
        """
        Collect rendered actions from implemented methods and return as list
        """
        return [
            self._get_preview_link,
            self._get_manage_versions_link,
        ]

    def _get_preview_link(self, obj, request, disabled=False):
        """
        Return a user friendly button for previewing the content model
        :param obj: Instance of versioned content model
        :param request: The request to admin menu
        :param disabled: Should the link be marked disabled?
        :return: Preview icon template
        """
        preview_url = obj.get_absolute_url()
        if not preview_url:
            disabled = True

        return render_to_string(
            "djangocms_versioning/admin/icons/preview.html",
            {"url": preview_url, "disabled": disabled},
        )

    def change_view(self, request, object_id, form_url='', extra_context=None):
        extra_context = extra_context or {}
        # Provide additional context to the changeform
        extra_context['is_versioning_enabled'] = is_versioning_enabled()
        return super().change_view(
            request, object_id, form_url, extra_context=extra_context,
        )
<|MERGE_RESOLUTION|>--- conflicted
+++ resolved
@@ -1,11 +1,6 @@
 from django.contrib import admin
-<<<<<<< HEAD
 from django.template.loader import render_to_string
 from django.utils.translation import gettext_lazy as _
-
-=======
-from django.utils.translation import gettext_lazy as _
->>>>>>> 9498297f
 
 from cms.utils.permissions import get_model_permission_codename
 
@@ -104,11 +99,7 @@
 @admin.register(AliasContent)
 class AliasContentAdmin(*alias_content_admin_classes):
     form = AliasContentForm
-<<<<<<< HEAD
     list_filter = (LanguageFilter, )
-=======
-    list_filter = (LanguageFilter,)
->>>>>>> 9498297f
     list_display = alias_content_admin_list_display
     change_form_template = "admin/djangocms_alias/aliascontent/change_form.html"
 
